#!/usr/bin/env python3
"""
Interface web Flask pour tester le système RAG.
"""

from flask import Flask, render_template_string, request, jsonify
import sys
from pathlib import Path
import os

# Ajouter le répertoire src au path
sys.path.append(str(Path(__file__).parent / "src"))

app = Flask(__name__)

# Template HTML simple
HTML_TEMPLATE = """
<!DOCTYPE html>
<html lang=\"fr\">
<head>
    <meta charset=\"UTF-8\">
    <meta name=\"viewport\" content=\"width=device-width, initial-scale=1.0\">
    <title>🚀 RAG System - Interface de Test</title>
    <style>
        :root {
            --bg-color: #0f172a;
            --bg-gradient: radial-gradient(circle at 20% 20%, rgba(59,130,246,0.35), transparent 55%),
                              radial-gradient(circle at 80% 0%, rgba(236,72,153,0.35), transparent 55%),
                              #0f172a;
            --card-bg: rgba(15, 23, 42, 0.72);
            --card-border: rgba(148, 163, 184, 0.15);
            --text-primary: #f8fafc;
            --text-secondary: #cbd5f5;
            --accent: linear-gradient(135deg, #6366f1 0%, #ec4899 100%);
            --accent-strong: #6366f1;
            --success: #22c55e;
            --warning: #f59e0b;
            --error: #ef4444;
            color-scheme: dark;
        }

        * {
            box-sizing: border-box;
        }

        body {
            margin: 0;
            min-height: 100vh;
            font-family: 'Inter', 'Segoe UI', system-ui, -apple-system, BlinkMacSystemFont, sans-serif;
            background: var(--bg-gradient);
            color: var(--text-primary);
            display: flex;
            justify-content: center;
            padding: 32px 16px 48px;
        }

        main {
            width: min(1180px, 100%);
            display: flex;
            flex-direction: column;
            gap: 28px;
        }

        header {
            padding: 28px 32px;
            border-radius: 26px;
            background: rgba(15, 23, 42, 0.78);
            border: 1px solid var(--card-border);
            box-shadow: 0 18px 60px rgba(15, 23, 42, 0.45);
            position: relative;
            overflow: hidden;
        }

        header::after {
            content: '';
            position: absolute;
            inset: 0;
            background: radial-gradient(circle at top right, rgba(99,102,241,0.35), transparent 45%);
            pointer-events: none;
        }

        header h1 {
            margin: 0 0 12px;
            font-size: clamp(1.8rem, 2.5vw + 1rem, 2.6rem);
            font-weight: 700;
            letter-spacing: -0.02em;
        }

        header p {
            margin: 0;
            color: var(--text-secondary);
            font-size: 1.05rem;
<<<<<<< HEAD
        }

        .header-actions {
            margin-top: 22px;
            display: flex;
            flex-wrap: wrap;
            gap: 12px;
        }

=======
        }

        .header-actions {
            margin-top: 22px;
            display: flex;
            flex-wrap: wrap;
            gap: 12px;
        }

>>>>>>> 5ee79d30
        .chip {
            display: inline-flex;
            align-items: center;
            gap: 8px;
            padding: 10px 16px;
            border-radius: 999px;
            border: 1px solid rgba(148, 163, 184, 0.3);
            background: rgba(30, 41, 59, 0.68);
            font-size: 0.95rem;
            font-weight: 500;
            color: var(--text-secondary);
            backdrop-filter: blur(16px);
        }

        .chip[data-status=\"operational\"] {
            border-color: rgba(34, 197, 94, 0.35);
            color: #bbf7d0;
        }

        .chip[data-status=\"degraded\"] {
            border-color: rgba(245, 158, 11, 0.35);
            color: #fde68a;
        }

        .chip[data-status=\"offline\"] {
            border-color: rgba(239, 68, 68, 0.35);
            color: #fecaca;
        }

        .dashboard-grid {
            display: grid;
            grid-template-columns: repeat(auto-fit, minmax(280px, 1fr));
            gap: 24px;
        }

        .card {
            position: relative;
            padding: 26px;
            border-radius: 24px;
            background: var(--card-bg);
            border: 1px solid var(--card-border);
            box-shadow: 0 16px 40px rgba(15, 23, 42, 0.35);
            display: flex;
            flex-direction: column;
            gap: 20px;
            backdrop-filter: blur(18px);
        }

        .card h2 {
            margin: 0;
            font-size: 1.3rem;
            display: flex;
            align-items: center;
            gap: 10px;
        }

        .card h2 span {
            display: inline-flex;
            width: 38px;
            height: 38px;
            align-items: center;
            justify-content: center;
            border-radius: 14px;
            background: rgba(99, 102, 241, 0.18);
            font-size: 1.1rem;
        }

        .card p,
        .card li,
        label {
            color: var(--text-secondary);
            line-height: 1.6;
<<<<<<< HEAD
        }

        .card ul {
            margin: 0;
            padding-left: 20px;
            display: grid;
            gap: 8px;
        }

=======
        }

        .card ul {
            margin: 0;
            padding-left: 20px;
            display: grid;
            gap: 8px;
        }

>>>>>>> 5ee79d30
        textarea {
            width: 100%;
            min-height: 150px;
            padding: 16px;
            border-radius: 18px;
            border: 1px solid rgba(99, 102, 241, 0.25);
            background: rgba(15, 23, 42, 0.85);
            color: var(--text-primary);
            font-size: 1rem;
            resize: vertical;
            transition: border-color 0.2s ease, box-shadow 0.2s ease;
        }

        textarea:focus {
            outline: none;
            border-color: rgba(236, 72, 153, 0.45);
            box-shadow: 0 0 0 4px rgba(99, 102, 241, 0.18);
        }

        .primary-button {
            display: inline-flex;
            align-items: center;
            justify-content: center;
            gap: 10px;
            padding: 14px 22px;
            font-size: 1rem;
            font-weight: 600;
            border-radius: 16px;
            background-image: var(--accent);
            color: white;
            border: none;
            cursor: pointer;
            transition: transform 0.18s ease, box-shadow 0.18s ease;
        }

        .primary-button:hover:not([disabled]) {
            transform: translateY(-2px);
            box-shadow: 0 12px 30px rgba(99, 102, 241, 0.35);
        }

        .primary-button[disabled] {
            opacity: 0.65;
            cursor: progress;
<<<<<<< HEAD
        }

        .response-panel {
            display: none;
            flex-direction: column;
            gap: 14px;
            padding: 20px;
            border-radius: 18px;
            background: rgba(30, 41, 59, 0.75);
            border: 1px solid rgba(99, 102, 241, 0.18);
        }

        .response-panel.active {
            display: flex;
            animation: fadeIn 0.32s ease;
        }

        .response-meta {
            display: flex;
            flex-wrap: wrap;
            gap: 10px;
            font-size: 0.95rem;
            color: var(--text-secondary);
        }

        .badge {
            display: inline-flex;
            align-items: center;
            gap: 6px;
            padding: 6px 12px;
            border-radius: 999px;
            font-size: 0.85rem;
            background: rgba(99, 102, 241, 0.12);
            color: var(--text-primary);
        }

=======
        }

        .response-panel {
            display: none;
            flex-direction: column;
            gap: 14px;
            padding: 20px;
            border-radius: 18px;
            background: rgba(30, 41, 59, 0.75);
            border: 1px solid rgba(99, 102, 241, 0.18);
        }

        .response-panel.active {
            display: flex;
            animation: fadeIn 0.32s ease;
        }

        .response-meta {
            display: flex;
            flex-wrap: wrap;
            gap: 10px;
            font-size: 0.95rem;
            color: var(--text-secondary);
        }

        .badge {
            display: inline-flex;
            align-items: center;
            gap: 6px;
            padding: 6px 12px;
            border-radius: 999px;
            font-size: 0.85rem;
            background: rgba(99, 102, 241, 0.12);
            color: var(--text-primary);
        }

>>>>>>> 5ee79d30
        .badge.success { background: rgba(34, 197, 94, 0.15); color: #bbf7d0; }
        .badge.warning { background: rgba(245, 158, 11, 0.18); color: #fde68a; }
        .badge.error { background: rgba(239, 68, 68, 0.18); color: #fecaca; }

        .history-list {
            display: grid;
            gap: 12px;
            margin: 0;
            padding: 0;
            list-style: none;
        }

        .history-item {
            padding: 16px;
            border-radius: 16px;
            border: 1px solid rgba(148, 163, 184, 0.2);
            background: rgba(15, 23, 42, 0.72);
            display: grid;
            gap: 8px;
        }

        .history-item span {
            font-size: 0.85rem;
            color: rgba(148, 163, 184, 0.85);
        }

        .links-grid {
            display: grid;
            grid-template-columns: repeat(auto-fit, minmax(220px, 1fr));
            gap: 12px;
<<<<<<< HEAD
        }

        .link-tile {
            display: inline-flex;
            align-items: center;
            justify-content: center;
            gap: 10px;
            padding: 14px 18px;
            border-radius: 16px;
            border: 1px solid rgba(148, 163, 184, 0.2);
            background: rgba(30, 41, 59, 0.75);
            color: var(--text-secondary);
            text-decoration: none;
            transition: transform 0.18s ease, border-color 0.18s ease;
        }

        .link-tile:hover {
            transform: translateY(-2px);
            border-color: rgba(236, 72, 153, 0.38);
            color: white;
        }

=======
        }

        .link-tile {
            display: inline-flex;
            align-items: center;
            justify-content: center;
            gap: 10px;
            padding: 14px 18px;
            border-radius: 16px;
            border: 1px solid rgba(148, 163, 184, 0.2);
            background: rgba(30, 41, 59, 0.75);
            color: var(--text-secondary);
            text-decoration: none;
            transition: transform 0.18s ease, border-color 0.18s ease;
        }

        .link-tile:hover {
            transform: translateY(-2px);
            border-color: rgba(236, 72, 153, 0.38);
            color: white;
        }

>>>>>>> 5ee79d30
        .loader {
            display: none;
            width: 24px;
            height: 24px;
            border-radius: 50%;
            border: 3px solid rgba(255, 255, 255, 0.25);
            border-top-color: white;
            animation: spin 0.8s linear infinite;
        }

        .loader.active {
            display: inline-flex;
        }

        @keyframes spin {
            to { transform: rotate(360deg); }
        }

        @keyframes fadeIn {
            from { opacity: 0; transform: translateY(6px); }
            to { opacity: 1; transform: translateY(0); }
        }

        @media (max-width: 720px) {
            body {
                padding: 24px 12px 36px;
            }

            header, .card {
                padding: 22px;
            }

            .header-actions {
                gap: 10px;
            }
        }
    </style>
</head>
<body>
    <main>
        <header>
            <h1>🚀 Interface de test du système RAG</h1>
            <p>Formulez une question, visualisez la réponse générée et surveillez l'état du pipeline en temps réel.</p>
            <div class=\"header-actions\">
                <span id=\"statusChip\" class=\"chip\" data-status=\"loading\">⏳ Vérification du statut…</span>
                <span class=\"chip\">⚡️ Embeddings multi-fournisseurs</span>
                <span class=\"chip\">🛡️ Observabilité intégrée</span>
            </div>
        </header>

        <div class=\"dashboard-grid\">
            <section class=\"card\">
                <h2><span>🤖</span>Tester le RAG</h2>
                <form id=\"ragForm\" autocomplete=\"off\">
                    <label for=\"question\">Votre question</label>
                    <textarea id=\"question\" name=\"question\" placeholder=\"Ex. Comment le pipeline gère-t-il l'OCR sur les PDF ?\" required></textarea>
                    <div style=\"display:flex;align-items:center;gap:12px;flex-wrap:wrap;\">
                        <button id=\"submitBtn\" class=\"primary-button\" type=\"submit\">
                            <span id=\"submitIcon\">🚀</span>
                            <span>Générer la réponse</span>
                        </button>
                        <div id=\"loadingIndicator\" class=\"loader\"></div>
                        <span id=\"formHelper\" style=\"color:var(--text-secondary);font-size:0.9rem;\">Aucune donnée n'est stockée — vos requêtes restent locales.</span>
                    </div>
                </form>

                <div id=\"responsePanel\" class=\"response-panel\">
                    <div class=\"response-meta\">
                        <span class=\"badge\" id=\"timestampBadge\">🕒 En attente</span>
                        <span class=\"badge success\" id=\"statusBadge\">Prêt</span>
                    </div>
                    <div id=\"responseText\" style=\"white-space:pre-line;font-size:1rem;line-height:1.7;\"></div>
                </div>
            </section>

            <section class=\"card\">
                <h2><span>📊</span>État du pipeline</h2>
                <div class=\"history-list\">
                    <div class=\"history-item\">
                        <strong>Modules actifs</strong>
                        <span id=\"modulesList\">Chargement…</span>
                    </div>
                    <div class=\"history-item\">
                        <strong>Modèles disponibles</strong>
                        <span id=\"modelsList\">Chargement…</span>
                    </div>
                    <div class=\"history-item\">
                        <strong>Version</strong>
                        <span id=\"versionInfo\">—</span>
                    </div>
                </div>
            </section>

            <section class=\"card\">
                <h2><span>🕑</span>Historique des requêtes</h2>
                <ul id=\"historyList\" class=\"history-list\">
                    <li class=\"history-item\" data-placeholder>
                        <strong>Aucun échange pour le moment.</strong>
                        <span>Les questions récentes apparaîtront ici pour faciliter vos itérations.</span>
                    </li>
                </ul>
            </section>
        </div>

        <section class=\"card\">
            <h2><span>🧩</span>Architecture & Intégrations</h2>
            <p>Le système RAG s'appuie sur un pipeline modulaire capable de gérer l'ingestion de documents, la vectorisation multi-fournisseurs et la génération assistée par contexte.</p>
            <ul>
                <li>📄 OCR & pré-traitement pour les PDF, images et textes bruts.</li>
                <li>🔍 Stockage vectoriel Supabase & recherches par similarité cosinus.</li>
                <li>🧠 Générateurs compatibles (OpenAI, Mistral, Cohere) orchestrés via le cœur RAG.</li>
                <li>📈 Observabilité : métriques de latence, suivi des versions et monitoring des modules.</li>
            </ul>
        </section>

        <section class=\"card\">
            <h2><span>🔗</span>Ressources utiles</h2>
            <div class=\"links-grid\">
                <a class=\"link-tile\" href=\"https://github.com/stikpy/rag-system\" target=\"_blank\">📚 Documentation GitHub</a>
                <a class=\"link-tile\" href=\"http://localhost:5555\" target=\"_blank\">🔧 Prisma Studio</a>
                <a class=\"link-tile\" href=\"http://localhost:8501\" target=\"_blank\">📱 Interface Streamlit</a>
            </div>
        </section>
    </main>

    <script>
<<<<<<< HEAD
        (function () {
            var form = document.getElementById('ragForm');
            var questionInput = document.getElementById('question');
            var submitBtn = document.getElementById('submitBtn');
            var submitIcon = document.getElementById('submitIcon');
            var loader = document.getElementById('loadingIndicator');
            var responsePanel = document.getElementById('responsePanel');
            var responseText = document.getElementById('responseText');
            var timestampBadge = document.getElementById('timestampBadge');
            var statusBadge = document.getElementById('statusBadge');
            var historyList = document.getElementById('historyList');
            var statusChip = document.getElementById('statusChip');
            var modulesList = document.getElementById('modulesList');
            var modelsList = document.getElementById('modelsList');
            var versionInfo = document.getElementById('versionInfo');
            var formHelper = document.getElementById('formHelper');

            var statusLabels = {
=======
        const form = document.getElementById('ragForm');
        const questionInput = document.getElementById('question');
        const submitBtn = document.getElementById('submitBtn');
        const submitIcon = document.getElementById('submitIcon');
        const loader = document.getElementById('loadingIndicator');
        const responsePanel = document.getElementById('responsePanel');
        const responseText = document.getElementById('responseText');
        const timestampBadge = document.getElementById('timestampBadge');
        const statusBadge = document.getElementById('statusBadge');
        const historyList = document.getElementById('historyList');
        const statusChip = document.getElementById('statusChip');
        const modulesList = document.getElementById('modulesList');
        const modelsList = document.getElementById('modelsList');
        const versionInfo = document.getElementById('versionInfo');
        const formHelper = document.getElementById('formHelper');

        let history = [];

        function escapeHtml(value) {
            const div = document.createElement('div');
            div.textContent = value;
            return div.innerHTML;
        }

        async function refreshStatus() {
            try {
                const res = await fetch('/api/status');
                if (!res.ok) {
                    throw new Error('Réponse invalide');
                }
                const data = await res.json();

                updateStatusChip(data.status || 'operational');
                modulesList.textContent = (data.modules || []).join(' • ') || '—';
                modelsList.textContent = (data.models || []).join(' • ') || '—';
                versionInfo.textContent = data.version || '—';
            } catch (error) {
                updateStatusChip('offline');
                modulesList.textContent = 'Statut indisponible';
                modelsList.textContent = 'Statut indisponible';
                versionInfo.textContent = '—';
            }
        }

        function updateStatusChip(status) {
            const statusLabels = {
>>>>>>> 5ee79d30
                operational: '✅ Système opérationnel',
                degraded: '⚠️ Système dégradé',
                offline: '❌ Système hors-ligne',
                loading: '⏳ Vérification du statut…'
            };

<<<<<<< HEAD
            var history = [];

            function updateStatusChip(status) {
                statusChip.setAttribute('data-status', status);
                statusChip.textContent = statusLabels[status] || statusLabels.loading;
            }

            function setLoadingState(isLoading) {
                submitBtn.disabled = isLoading;
                if (isLoading) {
                    loader.classList.add('active');
                    statusBadge.className = 'badge warning';
                    statusBadge.textContent = '⏳ Génération en cours…';
                    timestampBadge.textContent = '🕒 —';
                } else {
                    loader.classList.remove('active');
                }
                submitIcon.textContent = isLoading ? '⏳' : '🚀';
                formHelper.textContent = isLoading
                    ? 'Génération en cours…'
                    : "Aucune donnée n'est stockée — vos requêtes restent locales.";
            }

            function renderResponse(question, answer, formattedTimestamp) {
                responsePanel.classList.add('active');
                statusBadge.className = 'badge success';
                statusBadge.textContent = '✅ Réponse générée';

                timestampBadge.textContent = '🕒 ' + formattedTimestamp;

                responseText.innerHTML = '';

                var questionBlock = document.createElement('div');
                var questionLabel = document.createElement('strong');
                questionLabel.textContent = 'Question';
                questionBlock.appendChild(questionLabel);
                questionBlock.appendChild(document.createElement('br'));
                questionBlock.appendChild(document.createTextNode(question));

                var answerBlock = document.createElement('div');
                answerBlock.style.marginTop = '14px';
                var answerLabel = document.createElement('strong');
                answerLabel.textContent = 'Réponse';
                answerBlock.appendChild(answerLabel);
                answerBlock.appendChild(document.createElement('br'));
                answerBlock.appendChild(document.createTextNode(answer));

                responseText.appendChild(questionBlock);
                responseText.appendChild(answerBlock);
            }

            function renderHistory() {
                historyList.innerHTML = '';

                if (history.length === 0) {
                    var placeholder = document.createElement('li');
                    placeholder.className = 'history-item';
                    placeholder.setAttribute('data-placeholder', '');

                    var title = document.createElement('strong');
                    title.textContent = 'Aucun échange pour le moment.';
                    var subtitle = document.createElement('span');
                    subtitle.textContent = 'Les questions récentes apparaîtront ici pour faciliter vos itérations.';

                    placeholder.appendChild(title);
                    placeholder.appendChild(subtitle);
                    historyList.appendChild(placeholder);
                    return;
                }

                history.forEach(function (entry) {
                    var item = document.createElement('li');
                    item.className = 'history-item';

                    var questionEl = document.createElement('strong');
                    questionEl.textContent = entry.question;

                    var answerEl = document.createElement('span');
                    answerEl.textContent = entry.answer;

                    var timeEl = document.createElement('span');
                    timeEl.textContent = '🕒 ' + entry.timestamp;

                    item.appendChild(questionEl);
                    item.appendChild(answerEl);
                    item.appendChild(timeEl);
                    historyList.appendChild(item);
                });
            }

            function recordHistory(entry) {
                history.unshift(entry);
                if (history.length > 5) {
                    history.length = 5;
                }
                renderHistory();
            }

            function refreshStatus() {
                fetch('/api/status')
                    .then(function (res) {
                        if (!res.ok) {
                            throw new Error('Réponse invalide');
                        }
                        return res.json();
                    })
                    .then(function (data) {
                        updateStatusChip(data.status || 'operational');
                        modulesList.textContent = (data.modules || []).join(' • ') || '—';
                        modelsList.textContent = (data.models || []).join(' • ') || '—';
                        versionInfo.textContent = data.version || '—';
                    })
                    .catch(function () {
                        updateStatusChip('offline');
                        modulesList.textContent = 'Statut indisponible';
                        modelsList.textContent = 'Statut indisponible';
                        versionInfo.textContent = '—';
                    });
            }

            form.addEventListener('submit', function (event) {
                event.preventDefault();
                var question = questionInput.value.trim();

                if (!question) {
                    responsePanel.classList.add('active');
                    statusBadge.className = 'badge warning';
                    statusBadge.textContent = '⚠️ Veuillez saisir une question.';
                    timestampBadge.textContent = '🕒 —';
                    responseText.textContent = '';
                    return;
                }

                setLoadingState(true);

                fetch('/api/rag', {
                    method: 'POST',
                    headers: { 'Content-Type': 'application/json' },
                    body: JSON.stringify({ question: question })
                })
                    .then(function (res) {
                        if (!res.ok) {
                            throw new Error('Erreur serveur');
                        }
                        return res.json();
                    })
                    .then(function (data) {
                        var timestampSource = data.timestamp ? new Date(data.timestamp) : new Date();
                        var timestampValue = isNaN(timestampSource.getTime()) ? new Date() : timestampSource;
                        var formattedTimestamp = timestampValue.toLocaleString('fr-FR', { hour12: false });
                        var answer = data.answer ? String(data.answer) : '';

                        renderResponse(question, answer, formattedTimestamp);
                        recordHistory({ question: question, answer: answer, timestamp: formattedTimestamp });
                        questionInput.value = '';
                        setLoadingState(false);
                    })
                    .catch(function () {
                        responsePanel.classList.add('active');
                        statusBadge.className = 'badge error';
                        statusBadge.textContent = '❌ Une erreur est survenue';
                        timestampBadge.textContent = '🕒 —';
                        responseText.textContent = "Impossible de générer une réponse. Vérifiez que l'API est disponible.";
                        setLoadingState(false);
                    });
            });

            refreshStatus();
            renderHistory();
            setInterval(refreshStatus, 30000);
        })();
=======
            statusChip.dataset.status = status;
            statusChip.textContent = statusLabels[status] || statusLabels.loading;
        }

        function setLoadingState(isLoading) {
            submitBtn.disabled = isLoading;
            loader.classList.toggle('active', isLoading);
            submitIcon.textContent = isLoading ? '⏳' : '🚀';
            formHelper.textContent = isLoading
                ? 'Génération en cours…'
                : 'Aucune donnée n\'est stockée — vos requêtes restent locales.';
        }

        function updateHistory(question, answer, timestamp) {
            history.unshift({ question, answer, timestamp });
            history = history.slice(0, 5);

            historyList.innerHTML = '';

            history.forEach(entry => {
                const item = document.createElement('li');
                item.className = 'history-item';
                item.innerHTML = `
                    <strong>${escapeHtml(entry.question)}</strong>
                    <span>${escapeHtml(entry.answer)}</span>
                    <span>🕒 ${escapeHtml(entry.timestamp)}</span>
                `;
                historyList.appendChild(item);
            });
        }

        form.addEventListener('submit', async (event) => {
            event.preventDefault();
            const question = questionInput.value.trim();

            if (!question) {
                responsePanel.classList.add('active');
                statusBadge.className = 'badge warning';
                statusBadge.textContent = 'Veuillez saisir une question.';
                timestampBadge.textContent = '🕒 —';
                responseText.textContent = '';
                return;
            }

            setLoadingState(true);

            try {
                const res = await fetch('/api/rag', {
                    method: 'POST',
                    headers: { 'Content-Type': 'application/json' },
                    body: JSON.stringify({ question })
                });

                if (!res.ok) {
                    throw new Error('Erreur serveur');
                }

                const data = await res.json();
                const timestampCandidate = data.timestamp ? new Date(data.timestamp) : new Date();
                const resolvedTimestamp = Number.isNaN(timestampCandidate.getTime()) ? new Date() : timestampCandidate;
                const formattedTimestamp = resolvedTimestamp.toLocaleString('fr-FR', { hour12: false });

                responsePanel.classList.add('active');
                statusBadge.className = 'badge success';
                statusBadge.textContent = 'Réponse générée';
                timestampBadge.textContent = `🕒 ${formattedTimestamp}`;
                responseText.innerHTML = `
                    <div>
                        <strong>Question</strong><br>${escapeHtml(question)}
                    </div>
                    <div style="margin-top:14px;">
                        <strong>Réponse</strong><br>${escapeHtml(data.answer)}
                    </div>
                `;

                updateHistory(question, data.answer, formattedTimestamp);
                questionInput.value = '';
            } catch (error) {
                responsePanel.classList.add('active');
                statusBadge.className = 'badge error';
                statusBadge.textContent = 'Une erreur est survenue';
                timestampBadge.textContent = '🕒 —';
                responseText.textContent = "Impossible de générer une réponse. Vérifiez que l'API est disponible.";
            } finally {
                setLoadingState(false);
            }
        });

        refreshStatus();
        setInterval(refreshStatus, 30000);
>>>>>>> 5ee79d30
    </script>
</body>
</html>
"""

@app.route('/')
def index():
    return render_template_string(HTML_TEMPLATE)

@app.route('/api/rag', methods=['POST'])
def rag_api():
    """API endpoint pour le système RAG."""
    data = request.get_json()
    question = data.get('question', '')
    
    if not question:
        return jsonify({'error': 'Question requise'}), 400
    
    # Ici vous pouvez intégrer le vrai système RAG
    response = {
        'question': question,
        'answer': 'Cette fonctionnalité sera implémentée avec le système RAG complet.',
        'status': 'success',
        'timestamp': '2024-10-05T14:46:00Z'
    }
    
    return jsonify(response)

@app.route('/api/status')
def status():
    """Endpoint de statut du système."""
    return jsonify({
        'status': 'operational',
        'modules': ['RAG', 'OCR', 'Vector Search', 'Analytics'],
        'models': ['Mistral AI', 'OpenAI', 'Cohere', 'Supabase'],
        'version': '1.0.0'
    })

if __name__ == '__main__':
    print("🚀 Lancement de l'interface web RAG...")
    print("📱 L'interface sera disponible sur http://0.0.0.0:5000")
    print("🛑 Appuyez sur Ctrl+C pour arrêter")

    app.run(debug=True, host='0.0.0.0', port=5000)
<|MERGE_RESOLUTION|>--- conflicted
+++ resolved
@@ -90,7 +90,6 @@
             margin: 0;
             color: var(--text-secondary);
             font-size: 1.05rem;
-<<<<<<< HEAD
         }
 
         .header-actions {
@@ -100,17 +99,6 @@
             gap: 12px;
         }
 
-=======
-        }
-
-        .header-actions {
-            margin-top: 22px;
-            display: flex;
-            flex-wrap: wrap;
-            gap: 12px;
-        }
-
->>>>>>> 5ee79d30
         .chip {
             display: inline-flex;
             align-items: center;
@@ -183,7 +171,6 @@
         label {
             color: var(--text-secondary);
             line-height: 1.6;
-<<<<<<< HEAD
         }
 
         .card ul {
@@ -193,17 +180,6 @@
             gap: 8px;
         }
 
-=======
-        }
-
-        .card ul {
-            margin: 0;
-            padding-left: 20px;
-            display: grid;
-            gap: 8px;
-        }
-
->>>>>>> 5ee79d30
         textarea {
             width: 100%;
             min-height: 150px;
@@ -247,7 +223,6 @@
         .primary-button[disabled] {
             opacity: 0.65;
             cursor: progress;
-<<<<<<< HEAD
         }
 
         .response-panel {
@@ -284,44 +259,6 @@
             color: var(--text-primary);
         }
 
-=======
-        }
-
-        .response-panel {
-            display: none;
-            flex-direction: column;
-            gap: 14px;
-            padding: 20px;
-            border-radius: 18px;
-            background: rgba(30, 41, 59, 0.75);
-            border: 1px solid rgba(99, 102, 241, 0.18);
-        }
-
-        .response-panel.active {
-            display: flex;
-            animation: fadeIn 0.32s ease;
-        }
-
-        .response-meta {
-            display: flex;
-            flex-wrap: wrap;
-            gap: 10px;
-            font-size: 0.95rem;
-            color: var(--text-secondary);
-        }
-
-        .badge {
-            display: inline-flex;
-            align-items: center;
-            gap: 6px;
-            padding: 6px 12px;
-            border-radius: 999px;
-            font-size: 0.85rem;
-            background: rgba(99, 102, 241, 0.12);
-            color: var(--text-primary);
-        }
-
->>>>>>> 5ee79d30
         .badge.success { background: rgba(34, 197, 94, 0.15); color: #bbf7d0; }
         .badge.warning { background: rgba(245, 158, 11, 0.18); color: #fde68a; }
         .badge.error { background: rgba(239, 68, 68, 0.18); color: #fecaca; }
@@ -352,7 +289,6 @@
             display: grid;
             grid-template-columns: repeat(auto-fit, minmax(220px, 1fr));
             gap: 12px;
-<<<<<<< HEAD
         }
 
         .link-tile {
@@ -375,30 +311,6 @@
             color: white;
         }
 
-=======
-        }
-
-        .link-tile {
-            display: inline-flex;
-            align-items: center;
-            justify-content: center;
-            gap: 10px;
-            padding: 14px 18px;
-            border-radius: 16px;
-            border: 1px solid rgba(148, 163, 184, 0.2);
-            background: rgba(30, 41, 59, 0.75);
-            color: var(--text-secondary);
-            text-decoration: none;
-            transition: transform 0.18s ease, border-color 0.18s ease;
-        }
-
-        .link-tile:hover {
-            transform: translateY(-2px);
-            border-color: rgba(236, 72, 153, 0.38);
-            color: white;
-        }
-
->>>>>>> 5ee79d30
         .loader {
             display: none;
             width: 24px;
@@ -525,26 +437,6 @@
     </main>
 
     <script>
-<<<<<<< HEAD
-        (function () {
-            var form = document.getElementById('ragForm');
-            var questionInput = document.getElementById('question');
-            var submitBtn = document.getElementById('submitBtn');
-            var submitIcon = document.getElementById('submitIcon');
-            var loader = document.getElementById('loadingIndicator');
-            var responsePanel = document.getElementById('responsePanel');
-            var responseText = document.getElementById('responseText');
-            var timestampBadge = document.getElementById('timestampBadge');
-            var statusBadge = document.getElementById('statusBadge');
-            var historyList = document.getElementById('historyList');
-            var statusChip = document.getElementById('statusChip');
-            var modulesList = document.getElementById('modulesList');
-            var modelsList = document.getElementById('modelsList');
-            var versionInfo = document.getElementById('versionInfo');
-            var formHelper = document.getElementById('formHelper');
-
-            var statusLabels = {
-=======
         const form = document.getElementById('ragForm');
         const questionInput = document.getElementById('question');
         const submitBtn = document.getElementById('submitBtn');
@@ -591,186 +483,12 @@
 
         function updateStatusChip(status) {
             const statusLabels = {
->>>>>>> 5ee79d30
                 operational: '✅ Système opérationnel',
                 degraded: '⚠️ Système dégradé',
                 offline: '❌ Système hors-ligne',
                 loading: '⏳ Vérification du statut…'
             };
 
-<<<<<<< HEAD
-            var history = [];
-
-            function updateStatusChip(status) {
-                statusChip.setAttribute('data-status', status);
-                statusChip.textContent = statusLabels[status] || statusLabels.loading;
-            }
-
-            function setLoadingState(isLoading) {
-                submitBtn.disabled = isLoading;
-                if (isLoading) {
-                    loader.classList.add('active');
-                    statusBadge.className = 'badge warning';
-                    statusBadge.textContent = '⏳ Génération en cours…';
-                    timestampBadge.textContent = '🕒 —';
-                } else {
-                    loader.classList.remove('active');
-                }
-                submitIcon.textContent = isLoading ? '⏳' : '🚀';
-                formHelper.textContent = isLoading
-                    ? 'Génération en cours…'
-                    : "Aucune donnée n'est stockée — vos requêtes restent locales.";
-            }
-
-            function renderResponse(question, answer, formattedTimestamp) {
-                responsePanel.classList.add('active');
-                statusBadge.className = 'badge success';
-                statusBadge.textContent = '✅ Réponse générée';
-
-                timestampBadge.textContent = '🕒 ' + formattedTimestamp;
-
-                responseText.innerHTML = '';
-
-                var questionBlock = document.createElement('div');
-                var questionLabel = document.createElement('strong');
-                questionLabel.textContent = 'Question';
-                questionBlock.appendChild(questionLabel);
-                questionBlock.appendChild(document.createElement('br'));
-                questionBlock.appendChild(document.createTextNode(question));
-
-                var answerBlock = document.createElement('div');
-                answerBlock.style.marginTop = '14px';
-                var answerLabel = document.createElement('strong');
-                answerLabel.textContent = 'Réponse';
-                answerBlock.appendChild(answerLabel);
-                answerBlock.appendChild(document.createElement('br'));
-                answerBlock.appendChild(document.createTextNode(answer));
-
-                responseText.appendChild(questionBlock);
-                responseText.appendChild(answerBlock);
-            }
-
-            function renderHistory() {
-                historyList.innerHTML = '';
-
-                if (history.length === 0) {
-                    var placeholder = document.createElement('li');
-                    placeholder.className = 'history-item';
-                    placeholder.setAttribute('data-placeholder', '');
-
-                    var title = document.createElement('strong');
-                    title.textContent = 'Aucun échange pour le moment.';
-                    var subtitle = document.createElement('span');
-                    subtitle.textContent = 'Les questions récentes apparaîtront ici pour faciliter vos itérations.';
-
-                    placeholder.appendChild(title);
-                    placeholder.appendChild(subtitle);
-                    historyList.appendChild(placeholder);
-                    return;
-                }
-
-                history.forEach(function (entry) {
-                    var item = document.createElement('li');
-                    item.className = 'history-item';
-
-                    var questionEl = document.createElement('strong');
-                    questionEl.textContent = entry.question;
-
-                    var answerEl = document.createElement('span');
-                    answerEl.textContent = entry.answer;
-
-                    var timeEl = document.createElement('span');
-                    timeEl.textContent = '🕒 ' + entry.timestamp;
-
-                    item.appendChild(questionEl);
-                    item.appendChild(answerEl);
-                    item.appendChild(timeEl);
-                    historyList.appendChild(item);
-                });
-            }
-
-            function recordHistory(entry) {
-                history.unshift(entry);
-                if (history.length > 5) {
-                    history.length = 5;
-                }
-                renderHistory();
-            }
-
-            function refreshStatus() {
-                fetch('/api/status')
-                    .then(function (res) {
-                        if (!res.ok) {
-                            throw new Error('Réponse invalide');
-                        }
-                        return res.json();
-                    })
-                    .then(function (data) {
-                        updateStatusChip(data.status || 'operational');
-                        modulesList.textContent = (data.modules || []).join(' • ') || '—';
-                        modelsList.textContent = (data.models || []).join(' • ') || '—';
-                        versionInfo.textContent = data.version || '—';
-                    })
-                    .catch(function () {
-                        updateStatusChip('offline');
-                        modulesList.textContent = 'Statut indisponible';
-                        modelsList.textContent = 'Statut indisponible';
-                        versionInfo.textContent = '—';
-                    });
-            }
-
-            form.addEventListener('submit', function (event) {
-                event.preventDefault();
-                var question = questionInput.value.trim();
-
-                if (!question) {
-                    responsePanel.classList.add('active');
-                    statusBadge.className = 'badge warning';
-                    statusBadge.textContent = '⚠️ Veuillez saisir une question.';
-                    timestampBadge.textContent = '🕒 —';
-                    responseText.textContent = '';
-                    return;
-                }
-
-                setLoadingState(true);
-
-                fetch('/api/rag', {
-                    method: 'POST',
-                    headers: { 'Content-Type': 'application/json' },
-                    body: JSON.stringify({ question: question })
-                })
-                    .then(function (res) {
-                        if (!res.ok) {
-                            throw new Error('Erreur serveur');
-                        }
-                        return res.json();
-                    })
-                    .then(function (data) {
-                        var timestampSource = data.timestamp ? new Date(data.timestamp) : new Date();
-                        var timestampValue = isNaN(timestampSource.getTime()) ? new Date() : timestampSource;
-                        var formattedTimestamp = timestampValue.toLocaleString('fr-FR', { hour12: false });
-                        var answer = data.answer ? String(data.answer) : '';
-
-                        renderResponse(question, answer, formattedTimestamp);
-                        recordHistory({ question: question, answer: answer, timestamp: formattedTimestamp });
-                        questionInput.value = '';
-                        setLoadingState(false);
-                    })
-                    .catch(function () {
-                        responsePanel.classList.add('active');
-                        statusBadge.className = 'badge error';
-                        statusBadge.textContent = '❌ Une erreur est survenue';
-                        timestampBadge.textContent = '🕒 —';
-                        responseText.textContent = "Impossible de générer une réponse. Vérifiez que l'API est disponible.";
-                        setLoadingState(false);
-                    });
-            });
-
-            refreshStatus();
-            renderHistory();
-            setInterval(refreshStatus, 30000);
-        })();
-=======
             statusChip.dataset.status = status;
             statusChip.textContent = statusLabels[status] || statusLabels.loading;
         }
@@ -861,7 +579,6 @@
 
         refreshStatus();
         setInterval(refreshStatus, 30000);
->>>>>>> 5ee79d30
     </script>
 </body>
 </html>
