"""
Système RAG principal - Orchestrateur du système de génération augmentée par récupération.
"""

import logging
<<<<<<< HEAD
from typing import List, Dict, Any, Optional
import asyncio
=======
from pathlib import Path
from typing import List, Dict, Any, Optional, Union
from mistralai import Mistral
from openai import OpenAI
>>>>>>> 068d863f

from ..retrieval.vector_retriever import VectorRetriever
from ..retrieval.reranker import CohereReranker
from ..generation.mistral_generator import MistralGenerator
from ..generation.openai_generator import OpenAIGenerator
from ..utils.config import config
from ..utils.text_processing import TextProcessor

logger = logging.getLogger(__name__)

class RAGSystem:
    """
    Système RAG principal qui orchestre la récupération et la génération.
    """
    
    def __init__(self):
        """Initialise le système RAG."""
        self.retriever = VectorRetriever()
        self.reranker = CohereReranker() if config.enable_reranking else None
        self.mistral_generator = MistralGenerator()
        self.openai_generator = OpenAIGenerator()
        self.text_processor = TextProcessor()
        
        logger.info("Système RAG initialisé avec succès")
    
    def query(self, question: str, max_chunks: int = None) -> str:
        """
        Traite une requête utilisateur et retourne une réponse générée.
        
        Args:
            question: La question de l'utilisateur
            max_chunks: Nombre maximum de chunks à récupérer
            
        Returns:
            La réponse générée par le système RAG
        """
        try:
            logger.info(f"Traitement de la requête: {question}")
            
            # 1. Récupération des documents pertinents
            retrieved_docs = self.retriever.retrieve(question, max_chunks or config.max_retrieved_chunks)
            
            if not retrieved_docs:
                return "Aucun document pertinent trouvé dans la base de données."
            
            # 2. Reranking si activé
            if self.reranker and len(retrieved_docs) > 1:
                retrieved_docs = self.reranker.rerank(question, retrieved_docs)
            
            # 3. Construction du contexte
            context = self._build_context(retrieved_docs)
            
            # 4. Génération de la réponse
            response = self._generate_response(question, context)
            
            logger.info("Requête traitée avec succès")
            return response
            
        except Exception as e:
            logger.error(f"Erreur lors du traitement de la requête: {e}")
            return f"Erreur lors du traitement de votre question: {str(e)}"
    
    def _build_context(self, documents: List[Dict[str, Any]]) -> str:
        """
        Construit le contexte à partir des documents récupérés.
        
        Args:
            documents: Liste des documents récupérés
            
        Returns:
            Le contexte formaté
        """
        context_parts = []
        
        for i, doc in enumerate(documents, 1):
            content = doc.get('content', '')
            metadata = doc.get('metadata', {})
            title = metadata.get('title', f'Document {i}')
            
            context_parts.append(f"Document {i} ({title}):\n{content}\n")
        
        return "\n".join(context_parts)
    
    def _generate_response(self, question: str, context: str) -> str:
        """
        Génère une réponse basée sur la question et le contexte.
        
        Args:
            question: La question de l'utilisateur
            context: Le contexte récupéré
            
        Returns:
            La réponse générée
        """
        # Utiliser Mistral par défaut, avec fallback sur OpenAI
        try:
            return self.mistral_generator.generate(question, context)
        except Exception as e:
            logger.warning(f"Erreur avec Mistral, tentative avec OpenAI: {e}")
            try:
                return self.openai_generator.generate(question, context)
            except Exception as e2:
                logger.error(f"Erreur avec OpenAI: {e2}")
                return "Erreur lors de la génération de la réponse. Veuillez réessayer."
    
    def add_document(self, content: str, metadata: Dict[str, Any] = None) -> bool:
        """
        Ajoute un document à la base de connaissances.
        
        Args:
            content: Le contenu du document
            metadata: Métadonnées du document
            
        Returns:
            True si l'ajout a réussi, False sinon
        """
        try:
            # Découper le document en chunks
            chunks = self.text_processor.split_into_chunks(content, metadata or {})
            
            # Ajouter chaque chunk à la base vectorielle
            for chunk in chunks:
                self.retriever.add_document(chunk['content'], chunk['metadata'])
            
            logger.info(f"Document ajouté avec {len(chunks)} chunks")
            return True
            
        except Exception as e:
            logger.error(f"Erreur lors de l'ajout du document: {e}")
            return False<|MERGE_RESOLUTION|>--- conflicted
+++ resolved
@@ -3,15 +3,9 @@
 """
 
 import logging
-<<<<<<< HEAD
-from typing import List, Dict, Any, Optional
-import asyncio
-=======
 from pathlib import Path
 from typing import List, Dict, Any, Optional, Union
-from mistralai import Mistral
-from openai import OpenAI
->>>>>>> 068d863f
+import asyncio
 
 from ..retrieval.vector_retriever import VectorRetriever
 from ..retrieval.reranker import CohereReranker
